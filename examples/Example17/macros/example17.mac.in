# SPDX-FileCopyrightText: 2022 CERN
# SPDX-License-Identifier: Apache-2.0
#  example17.in
#

## =============================================================================
## Geant4 macro for modelling simplified sampling calorimeters
## =============================================================================
##
/run/numberOfThreads 1
/control/verbose 0
/run/verbose 0
/process/verbose 0
/tracking/verbose 0
##
/example17/detector/filename @CMS2018_GDML@
/example17/detector/regionname EcalRegion
/example17/adept/verbose 0
## Threshold for buffering tracks before sending to GPU
/example17/adept/threshold 200
## Total number of GPU track slots (not per thread)
/example17/adept/milliontrackslots 1

#/example17/detector/addsensitivevolume EAPD_01
#/example17/detector/addsensitivevolume EAPD_02
#/example17/detector/addsensitivevolume EAPD_03
#/example17/detector/addsensitivevolume EAPD_04
#/example17/detector/addsensitivevolume EAPD_05
#/example17/detector/addsensitivevolume EAPD_06
#/example17/detector/addsensitivevolume EAPD_07
#/example17/detector/addsensitivevolume EAPD_08
#/example17/detector/addsensitivevolume EAPD_09
#/example17/detector/addsensitivevolume EAPD_10
#/example17/detector/addsensitivevolume EAPD_11
#/example17/detector/addsensitivevolume EAPD_12
#/example17/detector/addsensitivevolume EAPD_13
#/example17/detector/addsensitivevolume EAPD_14
#/example17/detector/addsensitivevolume EAPD_15
#/example17/detector/addsensitivevolume EAPD_16
#/example17/detector/addsensitivevolume EAPD_17

#/example17/detector/sensitivegroup EAPD

#/example17/detector/addsensitivevolume EBRY_01
#/example17/detector/addsensitivevolume EBRY_02
#/example17/detector/addsensitivevolume EBRY_03
#/example17/detector/addsensitivevolume EBRY_04
#/example17/detector/addsensitivevolume EBRY_05
#/example17/detector/addsensitivevolume EBRY_06
#/example17/detector/addsensitivevolume EBRY_07
#/example17/detector/addsensitivevolume EBRY_08
#/example17/detector/addsensitivevolume EBRY_09
#/example17/detector/addsensitivevolume EBRY_10
#/example17/detector/addsensitivevolume EBRY_11
#/example17/detector/addsensitivevolume EBRY_12
#/example17/detector/addsensitivevolume EBRY_13
#/example17/detector/addsensitivevolume EBRY_14
#/example17/detector/addsensitivevolume EBRY_15
#/example17/detector/addsensitivevolume EBRY_16
#/example17/detector/addsensitivevolume EBRY_17

#/example17/detector/sensitivegroup EBRY_01
#/example17/detector/sensitivegroup EBRY_02
#/example17/detector/sensitivegroup EBRY_03
#/example17/detector/sensitivegroup EBRY_04
#/example17/detector/sensitivegroup EBRY_05
#/example17/detector/sensitivegroup EBRY_06
#/example17/detector/sensitivegroup EBRY_07
#/example17/detector/sensitivegroup EBRY_08
#/example17/detector/sensitivegroup EBRY_09
#/example17/detector/sensitivegroup EBRY_10
#/example17/detector/sensitivegroup EBRY_11
#/example17/detector/sensitivegroup EBRY_12
#/example17/detector/sensitivegroup EBRY_13
#/example17/detector/sensitivegroup EBRY_14
#/example17/detector/sensitivegroup EBRY_15
#/example17/detector/sensitivegroup EBRY_16
#/example17/detector/sensitivegroup EBRY_17

#/example17/detector/addsensitivevolume EATJ_01
#/example17/detector/addsensitivevolume EATJ_02
#/example17/detector/addsensitivevolume EATJ_03
#/example17/detector/addsensitivevolume EATJ_04
#/example17/detector/addsensitivevolume EATJ_05
#/example17/detector/addsensitivevolume EATJ_06
#/example17/detector/addsensitivevolume EATJ_07
#/example17/detector/addsensitivevolume EATJ_08
#/example17/detector/addsensitivevolume EATJ_09
#/example17/detector/addsensitivevolume EATJ_10
#/example17/detector/addsensitivevolume EATJ_11
#/example17/detector/addsensitivevolume EATJ_12
#/example17/detector/addsensitivevolume EATJ_13
#/example17/detector/addsensitivevolume EATJ_14
#/example17/detector/addsensitivevolume EATJ_15
#/example17/detector/addsensitivevolume EATJ_16
#/example17/detector/addsensitivevolume EATJ_17

#/example17/detector/sensitivegroup EATJ

#/example17/detector/addsensitivevolume EFRY

#/example17/detector/sensitivegroup EFRY

#/example17/detector/addsensitivevolume *

/example17/detector/addsensitivevolume ESPM
/example17/detector/sensitivegroup ESPM

## -----------------------------------------------------------------------------
## Optionally, set a constant magnetic filed:
## -----------------------------------------------------------------------------
/example17/detector/setField 0 0 0 tesla
#/example17/detector/setField 0 0 3.8 tesla

##
## -----------------------------------------------------------------------------
## Set the physics list (more exactly, the EM physics constructor):
##   = 'HepEm'           : the G4HepEm EM physics c.t.r.
##   =  'G4Em'           : the G4 EM physics c.t.r. that corresponds to G4HepEm
##   = 'emstandard_opt0' : the original, G4 EM-Opt0 physics c.t.r.
## -----------------------------------------------------------------------------
##/testem/phys/addPhysics   HepEm
##/testem/phys/addPhysics   G4Em
##
## -----------------------------------------------------------------------------
## Set secondary production threshold, init. the run and set primary properties
## -----------------------------------------------------------------------------
/run/setCut 0.7 mm
/run/initialize

## Event verbosity: 1 = total edep, 2 = energy deposit per placed sensitive volume
/example17/event/verbose 2

<<<<<<< HEAD
/example17/gun/setDefault
/gun/particle e+
/gun/energy 0.1 GeV
/gun/number 1
/gun/position 0 0 0
/gun/direction 0.8 0.5 0.1
/example17/gun/print
=======
#/example17/gun/setDefault
#/gun/particle e-
#/gun/energy 10 GeV
#/gun/number 200
#/gun/position 0 0 0
#/gun/direction 0 0 1
#/example17/gun/print
>>>>>>> 0a1cf23d


/gps/verbose 0
/gps/particle e-
/gps/energy 10 GeV
/gps/number 200
/gps/pos/centre 0 0 0
/gps/pos/type Point
/gps/ang/type iso
#Avoid shooting close to the beamline, since those particles don't reach the calorimeters
/gps/ang/mintheta 20 deg
/gps/ang/maxtheta 160 deg
#Phi range is the complete circumference
/gps/ang/minphi 0 deg
/gps/ang/maxphi 0 deg


#/gps/ang/type cos
#/gps/ene/type Lin
#/gps/ene/min 2 MeV
#/gps/ene/max 10 MeV
#/gps/ene/gradient 1
#/gps/ene/intercept 1

#/gps/particle e-
#/gps/energy 10 GeV
#/gps/position 0 0 0
#/gps/number 200

##
## -----------------------------------------------------------------------------
## Run the simulation with the given number of events and print list of processes
## -----------------------------------------------------------------------------
##/tracking/verbose 1
##/process/list

# run events with parametrised simulation
# by default all created models are active
/param/ActivateModel AdePT
#/analysis/setFileName example17_fastsim_100events.root
/run/verbose 1
/run/beamOn 1

# run events with full (detailed) simulation
/param/InActivateModel AdePT
#/analysis/setFileName example17_fullsim_100events.root
/run/beamOn 1
<|MERGE_RESOLUTION|>--- conflicted
+++ resolved
@@ -131,15 +131,6 @@
 ## Event verbosity: 1 = total edep, 2 = energy deposit per placed sensitive volume
 /example17/event/verbose 2
 
-<<<<<<< HEAD
-/example17/gun/setDefault
-/gun/particle e+
-/gun/energy 0.1 GeV
-/gun/number 1
-/gun/position 0 0 0
-/gun/direction 0.8 0.5 0.1
-/example17/gun/print
-=======
 #/example17/gun/setDefault
 #/gun/particle e-
 #/gun/energy 10 GeV
@@ -147,7 +138,6 @@
 #/gun/position 0 0 0
 #/gun/direction 0 0 1
 #/example17/gun/print
->>>>>>> 0a1cf23d
 
 
 /gps/verbose 0
