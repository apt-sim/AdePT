// SPDX-FileCopyrightText: 2022 CERN
// SPDX-License-Identifier: Apache-2.0
//
// ********************************************************************
// * License and Disclaimer                                           *
// *                                                                  *
// * The  Geant4 software  is  copyright of the Copyright Holders  of *
// * the Geant4 Collaboration.  It is provided  under  the terms  and *
// * conditions of the Geant4 Software License,  included in the file *
// * LICENSE and available at  http://cern.ch/geant4/license .  These *
// * include a list of copyright holders.                             *
// *                                                                  *
// * Neither the authors of this software system, nor their employing *
// * institutes,nor the agencies providing financial support for this *
// * work  make  any representation or  warranty, express or implied, *
// * regarding  this  software system or assume any liability for its *
// * use.  Please see the license in the file  LICENSE  and URL above *
// * for the full disclaimer and the limitation of liability.         *
// *                                                                  *
// * This  code  implementation is the result of  the  scientific and *
// * technical work of the GEANT4 collaboration.                      *
// * By using,  copying,  modifying or  distributing the software (or *
// * any work based  on the software)  you  agree  to acknowledge its *
// * use  in  resulting  scientific  publications,  and indicate your *
// * acceptance of all terms of the Geant4 Software license.          *
// ********************************************************************
//
#include "EventAction.hh"
#include "EventActionMessenger.hh"
#include "SimpleHit.hh"
#include "DetectorConstruction.hh"

#include "G4SDManager.hh"
#include "G4HCofThisEvent.hh"
#include "G4Event.hh"
#include "G4EventManager.hh"
#include "G4RunManager.hh"

#include "G4GlobalFastSimulationManager.hh"
#include "AdeptIntegration.h"

#include "BenchmarkManager.h"
#include "Run.hh"

EventAction::EventAction(DetectorConstruction *aDetector)
    : G4UserEventAction(), fDetector(aDetector), fHitCollectionID(-1), fTimer()
{
  fMessenger = new EventActionMessenger(this);
}

//....oooOO0OOooo........oooOO0OOooo........oooOO0OOooo........oooOO0OOooo......

EventAction::~EventAction() {}

//....oooOO0OOooo........oooOO0OOooo........oooOO0OOooo........oooOO0OOooo......

void EventAction::BeginOfEventAction(const G4Event *)
{
  auto eventId         = G4EventManager::GetEventManager()->GetConstCurrentEvent()->GetEventID();

  fTimer.Start();

  #if defined BENCHMARK
    //Get the Run object associated to this thread and start the timer for this event
    Run* currentRun = static_cast< Run* > ( G4RunManager::GetRunManager()->GetNonConstCurrentRun() );
    currentRun->getBenchmarkManager()->timerStart(Run::timers::EVENT);
  #endif

  // zero the counters
  number_electrons = 0;
  number_positrons = 0;
  number_gammas    = 0;
  number_killed    = 0;
}

//....oooOO0OOooo........oooOO0OOooo........oooOO0OOooo........oooOO0OOooo......

void EventAction::EndOfEventAction(const G4Event *aEvent)
{
  auto eventId         = G4EventManager::GetEventManager()->GetConstCurrentEvent()->GetEventID();

  fTimer.Stop();

  #if defined BENCHMARK
    //Get the Run object associated to this thread and stop the timer for this event
    Run* currentRun = static_cast< Run* > ( G4RunManager::GetRunManager()->GetNonConstCurrentRun() );
    auto aBenchmarkManager = currentRun->getBenchmarkManager();
    aBenchmarkManager->timerStop(Run::timers::EVENT);

    //Accumulate the timings
    double eventTime = aBenchmarkManager->getDurationSeconds(Run::timers::EVENT);
<<<<<<< HEAD
    double nonEMTime = aBenchmarkManager->getDurationSeconds(Run::timers::NONEM_EVT);
    double ecalTime = eventTime - nonEMTime;
    
    aBenchmarkManager->addDurationSeconds(Run::timers::EVENT_SUM, eventTime);
    aBenchmarkManager->addDurationSeconds(Run::timers::EVENT_SQ, pow(eventTime, 2));
    aBenchmarkManager->addDurationSeconds(Run::timers::NONEM_SUM, nonEMTime);
    aBenchmarkManager->addDurationSeconds(Run::timers::NONEM_SQ, pow(nonEMTime, 2));
    aBenchmarkManager->addDurationSeconds(Run::timers::ECAL_SUM, ecalTime);
    aBenchmarkManager->addDurationSeconds(Run::timers::ECAL_SQ, pow(ecalTime, 2));

    //Reset the timers for the next event
    aBenchmarkManager->removeTimer(Run::timers::EVENT);
    aBenchmarkManager->removeTimer(Run::timers::NONEM_EVT);
=======
    double nonEMTime = aBenchmarkManager->getAccumulator(Run::accumulators::NONEM_EVT);
    double ecalTime = eventTime - nonEMTime;
    
    aBenchmarkManager->addToAccumulator(Run::accumulators::EVENT_SUM, eventTime);
    aBenchmarkManager->addToAccumulator(Run::accumulators::EVENT_SQ, eventTime*eventTime);
    aBenchmarkManager->addToAccumulator(Run::accumulators::NONEM_SUM, nonEMTime);
    aBenchmarkManager->addToAccumulator(Run::accumulators::NONEM_SQ, nonEMTime*nonEMTime);
    aBenchmarkManager->addToAccumulator(Run::accumulators::ECAL_SUM, ecalTime);
    aBenchmarkManager->addToAccumulator(Run::accumulators::ECAL_SQ, ecalTime*ecalTime);

    //Reset the timers for the next event
    aBenchmarkManager->removeTimer(Run::timers::EVENT);
    aBenchmarkManager->removeAccumulator(Run::accumulators::NONEM_EVT);
>>>>>>> 129a67d5
  #endif

  // Get hits collection ID (only once)
  if (fHitCollectionID == -1) {
    fHitCollectionID = G4SDManager::GetSDMpointer()->GetCollectionID("hits");
  }
  // Get hits collection
  auto hitsCollection = static_cast<SimpleHitsCollection *>(aEvent->GetHCofThisEvent()->GetHC(fHitCollectionID));

  if (hitsCollection == nullptr) {
    G4ExceptionDescription msg;
    msg << "Cannot access hitsCollection ID " << fHitCollectionID;
    G4Exception("EventAction::GetHitsCollection()", "MyCode0001", FatalException, msg);
  }

  SimpleHit *hit       = nullptr;
  G4double hitEn       = 0;
  G4double totalEnergy = 0;
  
  // print number of secondaries std::setw(24) << std::fixed
  if (fVerbosity > 0) {
    G4cout << "EndOfEventAction " << eventId << ": electrons " << number_electrons << G4endl;
    G4cout << "EndOfEventAction " << eventId << ": positrons " << number_positrons << G4endl;
    G4cout << "EndOfEventAction " << eventId << ": gammas    " << number_gammas << G4endl;
    G4cout << "EndOfEventAction " << eventId << ": killed    " << number_killed << G4endl;
    G4cout << "EndOfEventAction " << eventId << ": real time " << fTimer.GetRealElapsed() << G4endl;
  }

  auto &groups        = fDetector->GetSensitiveGroups();
  int ngroups         = groups.size();
  double *edep_groups = nullptr;
  if (ngroups > 0) edep_groups = new double[ngroups];
  for (auto i = 0; i < ngroups; ++i)
    edep_groups[i] = 0;

  for (size_t iHit = 0; iHit < hitsCollection->entries(); iHit++) {
    hit   = static_cast<SimpleHit *>(hitsCollection->GetHit(iHit));
    hitEn = hit->GetEdep();
    totalEnergy += hitEn;

    G4String vol_name = vecgeom::GeoManager::Instance().FindPlacedVolume(iHit)->GetLogicalVolume()->GetName();
    bool group_found  = false;
    for (int igroup = 0; igroup < ngroups; ++igroup) {
      if (vol_name.rfind(groups[igroup], 0) == 0) {
        edep_groups[igroup] += hitEn;
        group_found = true;
        break;
      }
    }
    if (group_found) continue;
    const char *type = (hit->GetType() == 1) ? "AdePT" : "G4";
    if (hitEn > 1 && fVerbosity > 1)
      G4cout << "EndOfEventAction " << eventId << " : id " << std::setw(5) << iHit << "  edep " << std::setprecision(2)
             << std::setw(12) << std::fixed << hitEn / MeV << " [MeV] logical " << vol_name << G4endl;
  }
  
  if (fVerbosity > 1) {
    for (int igroup = 0; igroup < ngroups; ++igroup) {
      G4cout << "EndOfEventAction " << eventId << " : group " << std::setw(5) << groups[igroup] << "  edep "
             << std::setprecision(2) << std::setw(12) << std::fixed << edep_groups[igroup] / MeV << " [MeV]\n";
    }
  }

  auto aAuxBenchmarkManager = currentRun->getAuxBenchmarkManager();
  for (int igroup = 0; igroup < ngroups; ++igroup) {
    aAuxBenchmarkManager->addDurationSeconds(groups[igroup], edep_groups[igroup] / MeV);
  }
  aAuxBenchmarkManager->exportCSV("example17_energy");
  for (int igroup = 0; igroup < ngroups; ++igroup) {
    aAuxBenchmarkManager->removeTimer(groups[igroup]);
  }
  

  if (fVerbosity > 0) {
    G4cout << "EndOfEventAction " << eventId << "Total energy deposited: " << totalEnergy / MeV << " MeV" << G4endl;
  }

  //G4cout << "BREAK" << G4endl;

  delete[] edep_groups;
}<|MERGE_RESOLUTION|>--- conflicted
+++ resolved
@@ -89,21 +89,6 @@
 
     //Accumulate the timings
     double eventTime = aBenchmarkManager->getDurationSeconds(Run::timers::EVENT);
-<<<<<<< HEAD
-    double nonEMTime = aBenchmarkManager->getDurationSeconds(Run::timers::NONEM_EVT);
-    double ecalTime = eventTime - nonEMTime;
-    
-    aBenchmarkManager->addDurationSeconds(Run::timers::EVENT_SUM, eventTime);
-    aBenchmarkManager->addDurationSeconds(Run::timers::EVENT_SQ, pow(eventTime, 2));
-    aBenchmarkManager->addDurationSeconds(Run::timers::NONEM_SUM, nonEMTime);
-    aBenchmarkManager->addDurationSeconds(Run::timers::NONEM_SQ, pow(nonEMTime, 2));
-    aBenchmarkManager->addDurationSeconds(Run::timers::ECAL_SUM, ecalTime);
-    aBenchmarkManager->addDurationSeconds(Run::timers::ECAL_SQ, pow(ecalTime, 2));
-
-    //Reset the timers for the next event
-    aBenchmarkManager->removeTimer(Run::timers::EVENT);
-    aBenchmarkManager->removeTimer(Run::timers::NONEM_EVT);
-=======
     double nonEMTime = aBenchmarkManager->getAccumulator(Run::accumulators::NONEM_EVT);
     double ecalTime = eventTime - nonEMTime;
     
@@ -117,7 +102,6 @@
     //Reset the timers for the next event
     aBenchmarkManager->removeTimer(Run::timers::EVENT);
     aBenchmarkManager->removeAccumulator(Run::accumulators::NONEM_EVT);
->>>>>>> 129a67d5
   #endif
 
   // Get hits collection ID (only once)
@@ -183,11 +167,12 @@
 
   auto aAuxBenchmarkManager = currentRun->getAuxBenchmarkManager();
   for (int igroup = 0; igroup < ngroups; ++igroup) {
-    aAuxBenchmarkManager->addDurationSeconds(groups[igroup], edep_groups[igroup] / MeV);
+    aAuxBenchmarkManager->addToAccumulator(groups[igroup], edep_groups[igroup] / MeV);
   }
-  aAuxBenchmarkManager->exportCSV("example17_energy");
+  aAuxBenchmarkManager->setOutputFilename("example17_energy");
+  aAuxBenchmarkManager->exportCSV();
   for (int igroup = 0; igroup < ngroups; ++igroup) {
-    aAuxBenchmarkManager->removeTimer(groups[igroup]);
+    aAuxBenchmarkManager->removeAccumulator(groups[igroup]);
   }
   
 
