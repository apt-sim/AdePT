// SPDX-FileCopyrightText: 2022 CERN
// SPDX-License-Identifier: Apache-2.0
//
#include <unordered_map>

#include "PrimaryGeneratorAction.hh"
#include "DetectorConstruction.hh"
#include "DetectorMessenger.hh"
#include "SensitiveDetector.hh"
#include "EMShowerModel.hh"

#include "G4NistManager.hh"
#include "G4Material.hh"
#include "G4Box.hh"
#include "G4Tubs.hh"
#include "G4LogicalVolume.hh"
#include "G4PVPlacement.hh"
#include "G4PVReplica.hh"
#include "G4VisAttributes.hh"
#include "G4RunManager.hh"
#include "G4UniformMagField.hh"
#include "G4FieldManager.hh"
#include "G4TransportationManager.hh"

#include "G4SDManager.hh"

#include "G4UnitsTable.hh"

#include "G4VPhysicalVolume.hh"
#include "G4Region.hh"
#include "G4RegionStore.hh"
#include "G4ProductionCuts.hh"
#include <G4ProductionCutsTable.hh>

#include "G4GeometryManager.hh"
#include "G4PhysicalVolumeStore.hh"
#include "G4LogicalVolumeStore.hh"
#include "G4SolidStore.hh"

#include <G4GDMLParser.hh>
#include <G4EmParameters.hh>

#include <VecGeom/base/Config.h>
#include <VecGeom/base/Transformation3D.h>
#include <VecGeom/management/GeoManager.h>
#include <VecGeom/volumes/PlacedVolume.h>
#include <VecGeom/volumes/UnplacedBox.h>
#include <VecGeom/gdml/Frontend.h>

static std::unordered_map<const G4VPhysicalVolume *, int> gScoringMap;

//....oooOO0OOooo........oooOO0OOooo........oooOO0OOooo........oooOO0OOooo......

DetectorConstruction::DetectorConstruction() : G4VUserDetectorConstruction()
{
  fDetectorMessenger = new DetectorMessenger(this);
}

//....oooOO0OOooo........oooOO0OOooo........oooOO0OOooo........oooOO0OOooo......

DetectorConstruction::~DetectorConstruction()
{
  delete fShowerModel;
}

//....oooOO0OOooo........oooOO0OOooo........oooOO0OOooo........oooOO0OOooo......

G4VPhysicalVolume *DetectorConstruction::Construct()
{
  // Read the geometry, regions and cuts from the GDML file
  G4cout << "Reading " << fGDML_file << " transiently on CPU for Geant4 ...\n";
  G4GDMLParser parser;
  parser.Read(fGDML_file, false); // turn off schema checker
  G4VPhysicalVolume *world = parser.GetWorldVolume();

  if (world == nullptr) {
    std::cerr << "Example17: World volume not set properly check your setup selection criteria or GDML input!\n";
    return world;
  }

  // - REGIONS
  if (world->GetLogicalVolume()->GetRegion() == nullptr) {
    // Add default region if none available
    // constexpr double DefaultCut = 0.7 * mm;
    auto defaultRegion = G4RegionStore::GetInstance()->GetRegion("DefaultRegionForTheWorld");
    // auto pcuts = G4ProductionCutsTable::GetProductionCutsTable()->GetDefaultProductionCuts();
    // pcuts->SetProductionCut(DefaultCut, "gamma");
    // pcuts->SetProductionCut(DefaultCut, "e-");
    // pcuts->SetProductionCut(DefaultCut, "e+");
    // pcuts->SetProductionCut(DefaultCut, "proton");
    // defaultRegion->SetProductionCuts(pcuts);

    defaultRegion->AddRootLogicalVolume(world->GetLogicalVolume());
  }

  for (auto region : *G4RegionStore::GetInstance()) {
    region->UsedInMassGeometry(true); // make sure all regions are marked as used
    region->UpdateMaterialList();
  }

  // - UPDATE COUPLES
  G4cout << "Updating material-cut couples based on " << G4RegionStore::GetInstance()->size() << " regions ...\n";
  G4ProductionCutsTable *theCoupleTable = G4ProductionCutsTable::GetProductionCutsTable();
  theCoupleTable->UpdateCoupleTable(world);

  // --- Set MSC range factor to match G4HepEm physics lists.
  G4EmParameters *param = G4EmParameters::Instance();
  param->SetDefaults();
  param->SetMscRangeFactor(0.04);

  CreateVecGeomWorld();

  return world;
}

//....oooOO0OOooo........oooOO0OOooo........oooOO0OOooo........oooOO0OOooo......

void DetectorConstruction::ConstructSDandField()
{
  if (fMagFieldVector.mag() > 0.0) {
    // Apply a global uniform magnetic field along the Z axis.
    // Notice that only if the magnetic field is not zero, the Geant4
    // transportion in field gets activated.
    auto uniformMagField     = new G4UniformMagField(fMagFieldVector);
    G4FieldManager *fieldMgr = G4TransportationManager::GetTransportationManager()->GetFieldManager();
    fieldMgr->SetDetectorField(uniformMagField);
    fieldMgr->CreateChordFinder(uniformMagField);
    G4cout << G4endl << " *** SETTING MAGNETIC FIELD : fieldValue = " << fMagFieldVector / kilogauss
           << " [kilogauss] *** " << G4endl << G4endl;

  } else {
    G4cout << G4endl << " *** NO MAGNETIC FIELD SET  *** " << G4endl << G4endl;
  }

  // For now the number of sensitive volumes matches the number of placed volumes
  int numSensitive = vecgeom::GeoManager::Instance().GetPlacedVolumesCount();

  SensitiveDetector *caloSD = new SensitiveDetector("AdePTDetector", numSensitive);
  caloSD->fScoringMap       = &gScoringMap;
  G4SDManager::GetSDMpointer()->AddNewDetector(caloSD);
  auto detectorRegion = G4RegionStore::GetInstance()->GetRegion(fRegion_name);

  // attaching sensitive detector to the volumes on sentitive_volumes list
  auto const &store = *G4LogicalVolumeStore::GetInstance();
  if (fAllInRegionSensitive) {
    fSensitive_volumes.clear();
    fSensitive_group.clear();
    for (auto lvol : store) {
      if (lvol->GetRegion() == detectorRegion) {
        fSensitive_volumes.push_back(lvol->GetName());
        fSensitive_group.push_back(lvol->GetName());
      }
    }
  }
  int index = 1;
  for (auto name : fSensitive_volumes) {
    G4cout << "Making " << name << " sensitive with index " << index << G4endl;
    caloSD->fSensitive_volume_index[name] = index;
    index++;
    // iterate G4LogicalVolumeStore and set sensitive volumes
    for (auto lvol : store) {
      if (lvol->GetName() == name || lvol->GetName().rfind(name + "0x") == 0) SetSensitiveDetector(lvol, caloSD);
    }
  }

<<<<<<< HEAD
  //TODO : Check for this region at the end of the stepping action
  
  auto detectorRegion = G4RegionStore::GetInstance()->GetRegion(fRegion_name);
  fShowerModel        = new EMShowerModel("AdePT", detectorRegion);
=======
  fShowerModel = new EMShowerModel("AdePT", detectorRegion);
>>>>>>> 4db5b594

  fShowerModel->SetSensitiveVolumes(&(caloSD->fSensitive_volume_index));
  fShowerModel->SetScoringMap(&gScoringMap);
  fShowerModel->SetVerbosity(fVerbosity);
  fShowerModel->SetBufferThreshold(fBufferThreshold);
  fShowerModel->SetTrackSlots(fTrackSlotsGPU);

  try {
    fShowerModel->Initialize(fActivate_AdePT);
  } catch (const std::runtime_error &ex) {
    std::cerr << ex.what() << "\n";
    exit(EXIT_FAILURE);
    return;
  }
  if (fActivate_AdePT)
    G4cout << "Assigning AdePT transport to region: " << fRegion_name << G4endl;
  else
    G4cout << "Deactivating AdePT, running with Geant4 only!" << G4endl;
}

//....oooOO0OOooo........oooOO0OOooo........oooOO0OOooo........oooOO0OOooo......

void DetectorConstruction::Print() const {}

void DetectorConstruction::CreateVecGeomWorld()
{

  // Import the gdml file into VecGeom
  vecgeom::GeoManager::Instance().SetTransformationCacheDepth(0);
  vgdml::Parser vgdmlParser;
  auto middleWare = vgdmlParser.Load(fGDML_file.c_str(), false, copcore::units::mm);
  if (middleWare == nullptr) {
    std::cerr << "Failed to read geometry from GDML file '" << fGDML_file << "'" << G4endl;
    return;
  }

  const vecgeom::VPlacedVolume *world = vecgeom::GeoManager::Instance().GetWorld();
  if (world == nullptr) {
    std::cerr << "GeoManager world volume is nullptr" << G4endl;
    return;
  }
}<|MERGE_RESOLUTION|>--- conflicted
+++ resolved
@@ -163,14 +163,7 @@
     }
   }
 
-<<<<<<< HEAD
-  //TODO : Check for this region at the end of the stepping action
-  
-  auto detectorRegion = G4RegionStore::GetInstance()->GetRegion(fRegion_name);
-  fShowerModel        = new EMShowerModel("AdePT", detectorRegion);
-=======
   fShowerModel = new EMShowerModel("AdePT", detectorRegion);
->>>>>>> 4db5b594
 
   fShowerModel->SetSensitiveVolumes(&(caloSD->fSensitive_volume_index));
   fShowerModel->SetScoringMap(&gScoringMap);
