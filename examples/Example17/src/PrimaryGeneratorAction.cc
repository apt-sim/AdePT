// SPDX-FileCopyrightText: 2022 CERN
// SPDX-License-Identifier: Apache-2.0
#include "PrimaryGeneratorAction.hh"
#include "PrimaryGeneratorMessenger.hh"
#include "DetectorConstruction.hh"

#include "ParticleGun.hh"
#include "G4ParticleTable.hh"
#include "G4SystemOfUnits.hh"
#include "Randomize.hh"
#include "G4GeneralParticleSource.hh"

#ifdef HEPMC3_FOUND
#include "HepMC3G4AsciiReader.hh"
#endif

//....oooOO0OOooo........oooOO0OOooo........oooOO0OOooo........oooOO0OOooo......

PrimaryGeneratorAction::PrimaryGeneratorAction(DetectorConstruction *det)
<<<<<<< HEAD
    : G4VUserPrimaryGeneratorAction(), fParticleGun(0), fGeneralParticleSource(0), fDetector(det), fRndmBeam(0.),
      fRndmDirection(0.), fGunMessenger(0), fUseHepMC(false)
{
  G4int n_particle       = 1;
  fGeneralParticleSource = new G4GeneralParticleSource();
  fParticleGun           = new G4ParticleGun();
=======
    : G4VUserPrimaryGeneratorAction(), fParticleGun(0), fDetector(det), fRndmBeam(0.), fRndmDirection(0.),
      fGunMessenger(0), fUseHepMC(false), fRandomizeGun(false)
{
  G4int n_particle = 1;
  fParticleGun     = new ParticleGun();
>>>>>>> 8a71d2ba
  SetDefaultKinematic();

  // create a messenger for this class
  fGunMessenger = new PrimaryGeneratorMessenger(this);

// if HepMC3, create the reader
#ifdef HEPMC3_FOUND
  fHepmcAscii = new HepMC3G4AsciiReader();
#endif
<<<<<<< HEAD
=======

  fParticleList = new std::vector<G4ParticleDefinition *>();
>>>>>>> 8a71d2ba
}

//....oooOO0OOooo........oooOO0OOooo........oooOO0OOooo........oooOO0OOooo......

PrimaryGeneratorAction::~PrimaryGeneratorAction()
{
  delete fGeneralParticleSource;
  delete fParticleGun;
  delete fGunMessenger;
  delete fParticleList;
}

//....oooOO0OOooo........oooOO0OOooo........oooOO0OOooo........oooOO0OOooo......

void PrimaryGeneratorAction::GeneratePrimaries(G4Event *aEvent)
{
  //fGeneralParticleSource->GeneratePrimaryVertex(aEvent);
  
  // this function is called at the begining of event
  //
<<<<<<< HEAD
  if (fUseHepMC && fHepmcAscii) {
    fHepmcAscii->GeneratePrimaryVertex(aEvent);
  } else {
=======

  if (fUseHepMC && fHepmcAscii) 
  {
    fHepmcAscii->GeneratePrimaryVertex(aEvent);
  }
  else 
  {
>>>>>>> 8a71d2ba
    G4ThreeVector oldDirection = fParticleGun->GetParticleMomentumDirection();
    // randomize direction if requested
    if (fRndmDirection > 0.) {

      // calculate current phi and eta
      double eta_old = atanh(oldDirection.z());
      double phi_old = atan(oldDirection.y() / oldDirection.z());

      // Generate new phi and new eta in a ranges determined by fRndmDirection parameter
      const double phi = phi_old + (2. * M_PI * G4UniformRand()) * fRndmDirection;
      const double eta = eta_old + (-5. + 10. * G4UniformRand()) * fRndmDirection;

      // new direction
      G4double dirx = cos(phi) / cosh(eta);
      G4double diry = sin(phi) / cosh(eta);
      G4double dirz = tanh(eta);

      fParticleGun->SetParticleMomentumDirection(G4ThreeVector(dirx, diry, dirz));
    }
    // randomize the beam, if requested.
    if (fRndmBeam > 0.) {
      G4ThreeVector oldPosition = fParticleGun->GetParticlePosition();
      G4double rbeam            = 0.5 * fRndmBeam;
      G4double x0               = oldPosition.x();
      G4double y0               = oldPosition.y() + (2 * G4UniformRand() - 1.) * rbeam;
      G4double z0               = oldPosition.z() + (2 * G4UniformRand() - 1.) * rbeam;
      fParticleGun->SetParticlePosition(G4ThreeVector(x0, y0, z0));
      fParticleGun->GeneratePrimaryVertex(aEvent);
      fParticleGun->SetParticlePosition(oldPosition);
    } else {
<<<<<<< HEAD
      fParticleGun->GeneratePrimaryVertex(aEvent);
    }
    fParticleGun->SetParticleMomentumDirection(oldDirection);

    
  }

  /*
  G4cout << "Registered vertices: " << aEvent->GetNumberOfPrimaryVertex() << G4endl;
  G4cout << "Registered primaries: " << aEvent->GetPrimaryVertex()->GetNumberOfParticle() << G4endl;
  for (int i = 0; i < aEvent->GetPrimaryVertex()->GetNumberOfParticle(); i++) {
    G4cout << "Primary: "
            << "Type: " << aEvent->GetPrimaryVertex()->GetPrimary()->GetParticleDefinition()->GetParticleName()
            << G4endl;
    G4cout << "Primary: "
            << "Position: " << fParticleGun->GetParticlePosition() << G4endl;
    G4cout << "Primary: "
            << "Total Momentum: " << aEvent->GetPrimaryVertex()->GetPrimary()->GetTotalMomentum() << G4endl;
    G4cout << "Primary: "
            << "Momentum: " << aEvent->GetPrimaryVertex()->GetPrimary()->GetMomentum() << G4endl;
    G4cout << "Primary: "
            << "Momentum Direction: " << aEvent->GetPrimaryVertex()->GetPrimary()->GetMomentumDirection() << G4endl;
    G4cout << "Primary: "
            << "Mass: " << aEvent->GetPrimaryVertex()->GetPrimary()->GetMass() << G4endl;
    G4cout << "Primary: "
            << "Total energy: " << aEvent->GetPrimaryVertex()->GetPrimary()->GetTotalEnergy() << G4endl;
    G4cout << "Primary: "
            << "Kinetic energy: " << aEvent->GetPrimaryVertex()->GetPrimary()->GetKineticEnergy() << G4endl;

    G4cout << "-------------------------------------------" << G4endl;
=======
      if (fRandomizeGun) {
        fParticleGun->GenerateRandomPrimaryVertex(aEvent, fMinPhi, fMaxPhi, fMinTheta, fMaxTheta, fParticleList);
      } else {
        fParticleGun->GeneratePrimaryVertex(aEvent);
      }
    }
    fParticleGun->SetParticleMomentumDirection(oldDirection);
>>>>>>> 8a71d2ba
  }
  */
}

//....oooOO0OOooo........oooOO0OOooo........oooOO0OOooo........oooOO0OOooo......

void PrimaryGeneratorAction::SetDefaultKinematic()
{
  G4ParticleDefinition *part = G4ParticleTable::GetParticleTable()->FindParticle("e-");
  fParticleGun->SetParticleDefinition(part);
  G4ParticleTable *particleTable = G4ParticleTable::GetParticleTable();
  G4String particleName;
  G4ParticleDefinition *particle = particleTable->FindParticle(particleName = "e-");
  fParticleGun->SetParticleDefinition(particle);
  fParticleGun->SetParticleMomentumDirection(G4ThreeVector(1., 1., 1.));
  fParticleGun->SetParticleEnergy(1. * GeV);
  G4double position = 0.0;
  fParticleGun->SetParticlePosition(G4ThreeVector(position, 0. * cm, 0. * cm));
}

//....oooOO0OOooo........oooOO0OOooo........oooOO0OOooo........oooOO0OOooo......
void PrimaryGeneratorAction::Print() const
{
  G4cout << "=== Gun shooting " << fParticleGun->GetParticleDefinition()->GetParticleName() << " with energy "
         << fParticleGun->GetParticleEnergy() / GeV << "[GeV] from: " << fParticleGun->GetParticlePosition() / mm
         << " [mm] along direction: " << fParticleGun->GetParticleMomentumDirection() << "\n";
}<|MERGE_RESOLUTION|>--- conflicted
+++ resolved
@@ -17,20 +17,11 @@
 //....oooOO0OOooo........oooOO0OOooo........oooOO0OOooo........oooOO0OOooo......
 
 PrimaryGeneratorAction::PrimaryGeneratorAction(DetectorConstruction *det)
-<<<<<<< HEAD
-    : G4VUserPrimaryGeneratorAction(), fParticleGun(0), fGeneralParticleSource(0), fDetector(det), fRndmBeam(0.),
-      fRndmDirection(0.), fGunMessenger(0), fUseHepMC(false)
-{
-  G4int n_particle       = 1;
-  fGeneralParticleSource = new G4GeneralParticleSource();
-  fParticleGun           = new G4ParticleGun();
-=======
     : G4VUserPrimaryGeneratorAction(), fParticleGun(0), fDetector(det), fRndmBeam(0.), fRndmDirection(0.),
       fGunMessenger(0), fUseHepMC(false), fRandomizeGun(false)
 {
   G4int n_particle = 1;
   fParticleGun     = new ParticleGun();
->>>>>>> 8a71d2ba
   SetDefaultKinematic();
 
   // create a messenger for this class
@@ -40,18 +31,14 @@
 #ifdef HEPMC3_FOUND
   fHepmcAscii = new HepMC3G4AsciiReader();
 #endif
-<<<<<<< HEAD
-=======
 
   fParticleList = new std::vector<G4ParticleDefinition *>();
->>>>>>> 8a71d2ba
 }
 
 //....oooOO0OOooo........oooOO0OOooo........oooOO0OOooo........oooOO0OOooo......
 
 PrimaryGeneratorAction::~PrimaryGeneratorAction()
 {
-  delete fGeneralParticleSource;
   delete fParticleGun;
   delete fGunMessenger;
   delete fParticleList;
@@ -65,11 +52,6 @@
   
   // this function is called at the begining of event
   //
-<<<<<<< HEAD
-  if (fUseHepMC && fHepmcAscii) {
-    fHepmcAscii->GeneratePrimaryVertex(aEvent);
-  } else {
-=======
 
   if (fUseHepMC && fHepmcAscii) 
   {
@@ -77,7 +59,6 @@
   }
   else 
   {
->>>>>>> 8a71d2ba
     G4ThreeVector oldDirection = fParticleGun->GetParticleMomentumDirection();
     // randomize direction if requested
     if (fRndmDirection > 0.) {
@@ -108,38 +89,6 @@
       fParticleGun->GeneratePrimaryVertex(aEvent);
       fParticleGun->SetParticlePosition(oldPosition);
     } else {
-<<<<<<< HEAD
-      fParticleGun->GeneratePrimaryVertex(aEvent);
-    }
-    fParticleGun->SetParticleMomentumDirection(oldDirection);
-
-    
-  }
-
-  /*
-  G4cout << "Registered vertices: " << aEvent->GetNumberOfPrimaryVertex() << G4endl;
-  G4cout << "Registered primaries: " << aEvent->GetPrimaryVertex()->GetNumberOfParticle() << G4endl;
-  for (int i = 0; i < aEvent->GetPrimaryVertex()->GetNumberOfParticle(); i++) {
-    G4cout << "Primary: "
-            << "Type: " << aEvent->GetPrimaryVertex()->GetPrimary()->GetParticleDefinition()->GetParticleName()
-            << G4endl;
-    G4cout << "Primary: "
-            << "Position: " << fParticleGun->GetParticlePosition() << G4endl;
-    G4cout << "Primary: "
-            << "Total Momentum: " << aEvent->GetPrimaryVertex()->GetPrimary()->GetTotalMomentum() << G4endl;
-    G4cout << "Primary: "
-            << "Momentum: " << aEvent->GetPrimaryVertex()->GetPrimary()->GetMomentum() << G4endl;
-    G4cout << "Primary: "
-            << "Momentum Direction: " << aEvent->GetPrimaryVertex()->GetPrimary()->GetMomentumDirection() << G4endl;
-    G4cout << "Primary: "
-            << "Mass: " << aEvent->GetPrimaryVertex()->GetPrimary()->GetMass() << G4endl;
-    G4cout << "Primary: "
-            << "Total energy: " << aEvent->GetPrimaryVertex()->GetPrimary()->GetTotalEnergy() << G4endl;
-    G4cout << "Primary: "
-            << "Kinetic energy: " << aEvent->GetPrimaryVertex()->GetPrimary()->GetKineticEnergy() << G4endl;
-
-    G4cout << "-------------------------------------------" << G4endl;
-=======
       if (fRandomizeGun) {
         fParticleGun->GenerateRandomPrimaryVertex(aEvent, fMinPhi, fMaxPhi, fMinTheta, fMaxTheta, fParticleList);
       } else {
@@ -147,9 +96,7 @@
       }
     }
     fParticleGun->SetParticleMomentumDirection(oldDirection);
->>>>>>> 8a71d2ba
   }
-  */
 }
 
 //....oooOO0OOooo........oooOO0OOooo........oooOO0OOooo........oooOO0OOooo......
