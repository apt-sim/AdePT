--- conflicted
+++ resolved
@@ -100,11 +100,7 @@
       auto aBenchmarkManager = currentRun->getBenchmarkManager();
       
       aBenchmarkManager->timerStop(Run::timers::NONEM);
-<<<<<<< HEAD
-      aBenchmarkManager->addDurationSeconds(Run::timers::NONEM_EVT, aBenchmarkManager->getDurationSeconds(Run::timers::NONEM));
-=======
       aBenchmarkManager->addToAccumulator(Run::accumulators::NONEM_EVT, aBenchmarkManager->getDurationSeconds(Run::timers::NONEM));
->>>>>>> 129a67d5
       aBenchmarkManager->removeTimer(Run::timers::NONEM);
     }
   #endif
