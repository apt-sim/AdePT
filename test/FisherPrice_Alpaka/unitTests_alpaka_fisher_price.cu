--- conflicted
+++ resolved
@@ -196,13 +196,8 @@
 
   // Create a task for testStep, that we can run and then run it via a queue
   testStep testStep;
-<<<<<<< HEAD
   auto taskRunTestStep = kernel::createTaskKernel<Acc>(
       workDiv, testStep, mem::view::getPtrNative(d_eventStep), mem::view::getPtrNative(d_newPartStep));
-=======
-  auto taskRunTestStep = kernel::createTaskKernel<Acc>(workDiv, testStep, mem::view::getPtrNative(d_event),
-                                                       mem::view::getPtrNative(d_newPartStep));
->>>>>>> bc873ecb
 
   queue::enqueue(queue, taskRunTestStep);
   // copy the new part objects back to the host
