--- conflicted
+++ resolved
@@ -151,25 +151,15 @@
       workDiv, testSplitParticle, mem::view::getPtrNative(d_event), mem::view::getPtrNative(d_newPartSplit));
 
   queue::enqueue(queue, taskRunTestSplitParticle);
-<<<<<<< HEAD
   //copy the part objects back to the host
   mem::view::copy(queue, h_newPartSplit, d_newPartSplit, bufferExtent);
-=======
-  // copy the part objects back to the host
-  mem::view::copy(queue, h_newPart, d_newPart, bufferExtent);
->>>>>>> 58865715
 
   // Then we test the output part for each thread.
   // By construction the particle momentum should not be more than the initial momentum.
   testOK = true;
   for (unsigned int counter = 0; counter < NPART; counter++) {
-<<<<<<< HEAD
     part newPart = mem::view::getPtrNative(h_newPartSplit)[counter];
     if ( (newPart.getMom().length()) > initialMomentum) testOK = false;
-=======
-    part newPart = mem::view::getPtrNative(h_newPart)[counter];
-    if ((newPart.getMom().length()) > initialMomentum) testOK = false;
->>>>>>> 58865715
   }
 
   std::cout << "Status of testSplitParticle is " << testOK << std::endl;
