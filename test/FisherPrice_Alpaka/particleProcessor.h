// SPDX-FileCopyrightText: 2020 CERN
// SPDX-License-Identifier: Apache-2.0

/**
 * @file particleProcessor.h
 * @brief simulates electrons and photons - it can calculate ionisaton energy loss, make a particle undergo
 * brehmstrahhlung or pair production and move a particle along the x-direction. All class functions are specified to
 * run the accelerator (device) only.
 * @author Davide Costanzo (d.costanzo@sheffield.ac.uk) and Mark Hodgkinson (d.costanzo@sheffield.ac.uk)
 * */

#ifndef PARTICLEPROCESSOR_H
#define PARTICLEPROCESSOR_H

#include "particle.h"
#include "particleStack.h"
#include "sensitive.h"
#include <alpaka/alpaka.hpp>

class particleProcessor {

public:
  /** @brief A minimal constructor */
  ALPAKA_FN_ACC particleProcessor() { m_encourageSplit = false; }

  /** @brief A minimal destructor */
  ALPAKA_FN_ACC ~particleProcessor() {}

  /**
   * @brief calculates the energy loss of a particle, mypart, in the range 0 to 0.2 MeV in the direction of the
   * momentum. Acc is the Alpaka acceleraror type (e.g. CPU or GPU), mypart is the particle to calculate the energy loss for
   * and generator is a random number generator provided by alpaka. Assumes the generator has already been initialised
   * with a seed by the client. Returns a float value representing the energy lost, which is calculated as a randum
   * number (between zero and one) multiplied by 0.2 MeV.
   * */
  template <typename Acc>
  ALPAKA_FN_ACC float energyLoss(Acc const &acc, particle &mypart,
                                 alpaka::rand::generator::uniform_cuda_hip::Xor &generator);

  /**
   * @brief Takes a list of particles on a specific thread and processes them. Processing means that the particles moves
   * along the x-direction in finite steps. In each step a new particle(s) may or may not be generated - if so it is
   * added to an internal. to this function, array of particles on the stack. The function continues to step until the
   * initial particles momentum drops below 1 MeV. Acc is the Alpaka acceleraror type (e.g. CPU or GPU), partList is a
   * list of particle, iTh is the thread being used, generator is a random number generator provided by alpaka and SD is an
   * instance of a c++ class, of type sensitive, representing a sensitive detector. Returns an unsigned integer
   * representing the number of steps undertaken.
   */
  template <typename Acc>
  ALPAKA_FN_ACC unsigned int processParticle(Acc const &acc, particle *partList, const int &iTh,
                                             alpaka::rand::generator::uniform_cuda_hip::Xor &generator, sensitive &SD);

  /**
   * @brief throws a random number to determine whether to generate secondary particles. An electron will always
   * generate a photon and a photon will always generate an electron-positron pair. Momentum is conserved such that the
   * initial particle reduces in momentum by the momentum of the additional particles. Acc is the Alpaka acceleraror
   * type (e.g. CPU or GPU), mypart is the particle to consider and generator is a random number generator provided by
   * alpaka. Returns a new particle representing either the photon (in e -> gamma brehmstrahhlung case) or positron (in
   * the photon -> e+e- case). If we don't produce any additional particles 0 is returned.
   */
  template <typename Acc>
  ALPAKA_FN_ACC particle *splitParticle(Acc const &acc, particle &mypart,
                                    alpaka::rand::generator::uniform_cuda_hip::Xor &generator);

  /**
   * @brief steps the particle 0.1 mm in the x-direction. Additionally determines how much energy it loses via @sa
   * particleProcessor::energyLoss and whether it produces secondary particles via @sa particleProcessor::splitParticle.
   * Acc is the Alpaka acceleraror type (e.g. CPU or GPU), processPart is the particle to process, generator is a random
   * number generator provided by alpaka and SD is an instance of a c++ class, of type sensitive, representing a
   * sensitive detector. Returns the output of @sa particleProcessor::splitParticle, which is a pointer to a c++ class
   * of type particle.
   */
  template <typename Acc>
  ALPAKA_FN_ACC particle *step(Acc const &acc, particle &processPart, alpaka::rand::generator::uniform_cuda_hip::Xor &generator,
                           sensitive &SD);

  /**
   * @brief If called this lowers the threshold used in @sa splitParticle from 0.99 to 0.5.
   * This is only to be done in unit tests in order to ensure all code paths are executed.
   */
  ALPAKA_FN_ACC void lowerThreshold() { m_encourageSplit = true; }

private:
  /** Toggle to increase probablity of splitting when running unit tests, such that we ensure
   * all code execution paths are covered.
   */
  bool m_encourageSplit;
};

#endif

template <typename Acc>
ALPAKA_FN_ACC float particleProcessor::energyLoss(Acc const &acc, particle &mypart,
                                                  alpaka::rand::generator::uniform_cuda_hip::Xor &generator)
{
  // take off a random 0 to 0.2 MeV in the direction of momentum
  auto func(alpaka::rand::distribution::createUniformReal<float>(acc));
  float enLoss = 0.02 * func(generator);
  vec3 theMom  = mypart.getMom();
  theMom.energyLoss(enLoss);
  mypart.setMom(theMom);
  return enLoss;
}

template <typename Acc>
ALPAKA_FN_ACC unsigned int particleProcessor::processParticle(Acc const &acc, particle *partList, const int &iTh,
                                                              alpaka::rand::generator::uniform_cuda_hip::Xor &generator,
                                                              sensitive &SD)
{
  // Create a particleStack for this thread:
  particleStack<100> PS;
  // And push in the particle corresponding to this thread:
  PS.push(&partList[iTh]);

<<<<<<< HEAD
  particle *mypart = PS.top();
=======
  part *mypart        = PS.top();
>>>>>>> b7795aae
  unsigned int nsteps = 0;
  int maxsize         = 0;
  bool firstParticle  = true;
  while (!PS.empty()) {
    particle *processPart = PS.top();
    PS.pop();
    do {
      nsteps++;
      particle *newPart = this->step(acc, *processPart, generator, SD);
      if (newPart) PS.push(newPart); // if a new particle is generated we add it to the stack
      if (PS.size() > maxsize) maxsize = PS.size();
    } while (processPart->momentum() > 1.);
    // We only want to delete the particles created with "new" inside the call to the step function above.
    // The first particle in partList[iTh] is memory allocated outside this function, and deleting it is a "double
    // free".
    if (firstParticle)
      firstParticle = false;
    else
      delete processPart;
  }
  return nsteps;
}

template <typename Acc>
ALPAKA_FN_ACC particle *particleProcessor::splitParticle(Acc const &acc, particle &mypart,
                                                     alpaka::rand::generator::uniform_cuda_hip::Xor &generator)
{
  // throw a random number if >0.99 do a splitting (e.g. a Brem or pair production)
  auto func(alpaka::rand::distribution::createUniformReal<float>(acc));

  float threshold = 0.99;
  if (m_encourageSplit) threshold = 0.5;

  if (func(generator) > threshold) {
    // This is a dummy splitter. We do a process a->b+c
    // b will take fracb of momentum with fracb betweek 0.5 and 0.9
    // c will take fracc of the momentum with fracc between 0. and 1-fracb
    // fracb+fracc has to be < 1 !!
    float fracb = func(generator) * 0.4 + 0.5; // number between 0.5 and 0.9
    float fracc = 1 - fracb;
    if (fracb + fracc > 1.0) printf("ARGHHH I MADE A MISTAKE \n");
    // copy momentum and scale it
    vec3 mom = mypart.getMom();
    mom.scaleLength(fracc);
    // Create a new particle in this position with the scaled down momentum
    particle *newpart = new particle(mypart.getPos(), mom, 22);
    // scale the momentum of the original particle
    vec3 origMom = mypart.getMom();
    origMom.scaleLength(fracb);
    mypart.setMom(origMom);
    // To make it look like an EM shower, if the particle is a photon we split into e+ e-
    if (mypart.getPType() == 22) {
      mypart.setPType(13);
      newpart->setPType(-13);
    }
    return newpart;
  }
  return 0;
}

template <typename Acc>
ALPAKA_FN_ACC particle *particleProcessor::step(Acc const &acc, particle &processPart,
                                            alpaka::rand::generator::uniform_cuda_hip::Xor &generator, sensitive &SD)
{
  // Move the particle by a deltaX=0.1mm in the momentum direction
  float deltaX = 0.1;
  float mom    = processPart.momentum();
  processPart.setPos(processPart.getPos() + (deltaX / mom) * processPart.getMom());
  float enLoss = this->energyLoss(acc, processPart, generator);

  return this->splitParticle(acc, processPart, generator); // randomly see if we split the particle
}<|MERGE_RESOLUTION|>--- conflicted
+++ resolved
@@ -112,11 +112,7 @@
   // And push in the particle corresponding to this thread:
   PS.push(&partList[iTh]);
 
-<<<<<<< HEAD
   particle *mypart = PS.top();
-=======
-  part *mypart        = PS.top();
->>>>>>> b7795aae
   unsigned int nsteps = 0;
   int maxsize         = 0;
   bool firstParticle  = true;
